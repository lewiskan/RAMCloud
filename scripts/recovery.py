#!/usr/bin/env python

# Copyright (c) 2010-2011 Stanford University
#
# Permission to use, copy, modify, and distribute this software for any
# purpose with or without fee is hereby granted, provided that the above
# copyright notice and this permission notice appear in all copies.
#
# THE SOFTWARE IS PROVIDED "AS IS" AND THE AUTHOR(S) DISCLAIM ALL WARRANTIES
# WITH REGARD TO THIS SOFTWARE INCLUDING ALL IMPLIED WARRANTIES OF
# MERCHANTABILITY AND FITNESS. IN NO EVENT SHALL AUTHORS BE LIABLE FOR
# ANY SPECIAL, DIRECT, INDIRECT, OR CONSEQUENTIAL DAMAGES OR ANY DAMAGES
# WHATSOEVER RESULTING FROM LOSS OF USE, DATA OR PROFITS, WHETHER IN AN
# ACTION OF CONTRACT, NEGLIGENCE OR OTHER TORTIOUS ACTION, ARISING OUT OF
# OR IN CONNECTION WITH THE USE OR PERFORMANCE OF THIS SOFTWARE.

"""Runs a recovery of a master."""

from __future__ import division
from common import *
import log
import metrics
import os
import pprint
import re
import subprocess
import sys
import time

hosts = []
for i in range(1,60):
    if i == 14:
        continue
    hosts.append(('rc%02d' % i,
                  '192.168.1.%d' % (100 + i)))

obj_path = '%s/%s' % (top_path, obj_dir)
coordinatorBin = '%s/coordinator' % obj_path
serverBin = '%s/server' % obj_path
clientBin = '%s/client' % obj_path
ensureServersBin = '%s/ensureServers' % obj_path

def recover(numBackups=1,             # Number of hosts on which to start
                                      # backups (*not* # of backup servers).
            numPartitions=1,
            objectSize=1024,
<<<<<<< HEAD
            numObjects=626012,
            numRemovals=0,
=======
            numObjects=626012,        # Number of objects in each partition.
>>>>>>> eb556657
            replicas=1,
            disk=1,
            timeout=60,
            coordinatorArgs='',
            backupArgs='',
            oldMasterArgs='-t 2048',
            newMasterArgs='-t 2048',
            clientArgs='-f',
            hostAllocationStrategy=0,
            debug=0):

    coordinatorHost = hosts[0]
    coordinatorLocator = 'infrc:host=%s,port=12246' % coordinatorHost[1]

    # use the coordinator host as server too, but only as a last resort
    serverHosts = (hosts[1:] + [hosts[0]])

    # Figure out which ranges of serverHosts will serve as backups, as
    # recovery masters, and as dual-backups (if we're using two disks
    # on each backup).
    if disk < 3:
        doubleBackupEnd = 0;
    else:
        doubleBackupEnd = numBackups
    if hostAllocationStrategy == 1:
        masterEnd = len(serverHosts) - 1
    else:
        masterEnd = numPartitions
    masterStart = masterEnd - numPartitions

    # Figure out which disk will be used by each of primary and secondary
    # backup
    if disk == 0:
        primaryDisk = '-m'
    elif disk == 1:
        primaryDisk = '-f /dev/sda2'
    elif disk == 2:
        primaryDisk = '-f /dev/sdb2'
    elif disk == 3:
        primaryDisk = '-f /dev/sda2'
        secondaryDisk = '-f /dev/sdb2'
    elif disk == 4:
        primaryDisk = '-m'
        secondaryDisk = '-m'
    else:
        raise Exception('Disk should be an integer between 0 and 4')

    oldMasterHost = hosts[0]
    oldMasterLocator = 'infrc:host=%s,port=12242' % oldMasterHost[1]

    clientHost = hosts[0]

    run = log.createDir('recovery')

    coordinator = None
    oldMaster = None
    servers = []
    extraBackups = []
    client = None
    with Sandbox() as sandbox:
        def ensureServers(qty):
            sandbox.checkFailures()
            try:
                sandbox.rsh(clientHost[0], '%s -C %s -n %d -l 1' %
                            (ensureServersBin, coordinatorLocator, qty))
            except:
                # prefer exceptions from dead processes to timeout error
                sandbox.checkFailures()
                raise

        # start coordinator
        coordinator = sandbox.rsh(coordinatorHost[0],
                  ('%s -C %s %s' %
                   (coordinatorBin, coordinatorLocator, coordinatorArgs)),
                  bg=True, stderr=subprocess.STDOUT,
                  stdout=open(('%s/coordinator.%s.log' %
                               (run, coordinatorHost[0])), 'w'))
        ensureServers(0)

        # start dying master
        oldMaster = sandbox.rsh(oldMasterHost[0],
                ('%s -C %s -L %s -r %d %s -M' %
                 (serverBin, coordinatorLocator, oldMasterLocator, replicas,
                  oldMasterArgs)),
                 bg=True, stderr=subprocess.STDOUT,
                 stdout=open(('%s/oldMaster.%s.log' %
                              (run, oldMasterHost[0])), 'w'))
        ensureServers(1)

        # start other servers
        totalServers = 1
        for i in range(len(serverHosts)):
            # first start the main server on this host, which runs either or
            # both of recovery master & backup
            host = serverHosts[i]
            command = ('%s -C %s -L infrc:host=%s,port=12243' %
                       (serverBin, coordinatorLocator, host[1]))
            isBackup = isMaster = False
            if (i >= masterStart) and (i < masterEnd):
                isMaster = True
                command += ' -r %d %s' % (replicas, newMasterArgs)
                totalServers += 1
            else:
                command += ' -B'
            if i < numBackups:
                isBackup = True
                command += ' %s %s' % (primaryDisk, backupArgs)
                totalServers += 1
            else:
                command += ' -M'
            if isMaster or isBackup:
                servers.append(sandbox.rsh(host[0], command, bg=True,
                               stderr=subprocess.STDOUT,
                               stdout=open('%s/server.%s.log' %
                                           (run, host[0]), 'w')))

            # start extra backup server on this host, if we are using
            # dual disks.
            if isBackup and disk >= 3:
                command = ('%s -C %s -L infrc:host=%s,port=12244 -B %s %s' %
                           (serverBin, coordinatorLocator, host[1],
                            secondaryDisk, backupArgs))
                extraBackups.append(sandbox.rsh(host[0], command, bg=True,
                                             stderr=subprocess.STDOUT,
                                             stdout=open('%s/backup.%s.log' %
                                                         (run, host[0]), 'w')))
                totalServers += 1
        ensureServers(totalServers)

        # pause for debugging setup, if requested
        if debug:
            print "Servers started; pausing for debug setup."
            raw_input("Type <Enter> to continue: ")

        # start client
        client = sandbox.rsh(clientHost[0],
                 ('%s -d -C %s -n %d -r %d -s %d -t %d -k %d %s' %
                  (clientBin, coordinatorLocator, numObjects, numRemovals,
                   objectSize, numPartitions, numPartitions, clientArgs)),
                 bg=True, stderr=subprocess.STDOUT,
                 stdout=open('%s/client.%s.log' % (run, clientHost[0]), 'w'))

        start = time.time()
        while client.returncode is None:
            sandbox.checkFailures()
            time.sleep(.1)
            if time.time() - start > timeout:
                raise Exception('timeout exceeded')

        stats = {}
        for i in range(100):
            try:
                stats['metrics'] = metrics.parseRecovery(run)

                # The following statement ensures that all of the desired
                # metrics are available.  There is a race where it's possible
                # that we get here before all of the servers have flushed all
                # of their log data.  If that happens, an exception will be
                # generated and we will try again.
                metrics.textReport(stats['metrics'], False)
            except:
                time.sleep(0.1)
                continue
            break
        else:
            raise Exception("couldn't gather complete metrics; logs damaged?")
        stats['run'] = run
        stats['count'] = numObjects
        stats['size'] = objectSize
        stats['ns'] = stats['metrics'].client.recoveryNs
        return stats

def insist(*args, **kwargs):
    """Keep trying recoveries until the damn thing succeeds"""
    while True:
        try:
            return recover(*args, **kwargs)
        except KeyboardInterrupt, e:
            raise
        except Exception, e:
            print 'Recovery failed:', e
            print 'Trying again...'

if __name__ == '__main__':
    args = {}
    args['numBackups'] = 57
    args['numPartitions'] = 19
    args['objectSize'] = 1024
    args['disk'] = 3
    args['numObjects'] = 626012 * 600 // 640
    args['oldMasterArgs'] = '-t %d' % (900 * args['numPartitions'])
    args['newMasterArgs'] = '-t 16000'
    args['replicas'] = 3
    recover(**args)<|MERGE_RESOLUTION|>--- conflicted
+++ resolved
@@ -44,12 +44,8 @@
                                       # backups (*not* # of backup servers).
             numPartitions=1,
             objectSize=1024,
-<<<<<<< HEAD
-            numObjects=626012,
+            numObjects=626012,        # Number of objects in each partition.
             numRemovals=0,
-=======
-            numObjects=626012,        # Number of objects in each partition.
->>>>>>> eb556657
             replicas=1,
             disk=1,
             timeout=60,
