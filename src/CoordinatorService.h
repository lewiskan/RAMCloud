--- conflicted
+++ resolved
@@ -75,19 +75,14 @@
             WireFormat::GetTableId::Response* respHdr,
             Rpc* rpc);
     void enlistServer(const WireFormat::EnlistServer::Request* reqHdr,
-<<<<<<< HEAD
             WireFormat::EnlistServer::Response* respHdr,
             Rpc* rpc);
-=======
-                      WireFormat::EnlistServer::Response* respHdr,
-                      Rpc* rpc);
     void getBackupConfig(const WireFormat::GetBackupConfig::Request* reqHdr,
-                         WireFormat::GetBackupConfig::Response* respHdr,
-                         Rpc* rpc);
+            WireFormat::GetBackupConfig::Response* respHdr,
+            Rpc* rpc);
     void getMasterConfig(const WireFormat::GetMasterConfig::Request* reqHdr,
-                         WireFormat::GetMasterConfig::Response* respHdr,
-                         Rpc* rpc);
->>>>>>> 67ca6fac
+            WireFormat::GetMasterConfig::Response* respHdr,
+            Rpc* rpc);
     void getServerList(const WireFormat::GetServerList::Request* reqHdr,
             WireFormat::GetServerList::Response* respHdr,
             Rpc* rpc);
