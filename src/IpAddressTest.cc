/* Copyright (c) 2010 Stanford University
 *
 * Permission to use, copy, modify, and distribute this software for any purpose
 * with or without fee is hereby granted, provided that the above copyright
 * notice and this permission notice appear in all copies.
 *
 * THE SOFTWARE IS PROVIDED "AS IS" AND THE AUTHOR(S) DISCLAIM ALL WARRANTIES
 * WITH REGARD TO THIS SOFTWARE INCLUDING ALL IMPLIED WARRANTIES OF
 * MERCHANTABILITY AND FITNESS. IN NO EVENT SHALL AUTHORS BE LIABLE FOR ANY
 * SPECIAL, DIRECT, INDIRECT, OR CONSEQUENTIAL DAMAGES OR ANY DAMAGES WHATSOEVER
 * RESULTING FROM LOSS OF USE, DATA OR PROFITS, WHETHER IN AN ACTION OF
 * CONTRACT, NEGLIGENCE OR OTHER TORTIOUS ACTION, ARISING OUT OF OR IN
 * CONNECTION WITH THE USE OR PERFORMANCE OF THIS SOFTWARE.
 */

#include "TestUtil.h"
#include "IpAddress.h"

namespace RAMCloud {

class IpAddressTest : public CppUnit::TestFixture {
    CPPUNIT_TEST_SUITE(IpAddressTest);
    CPPUNIT_TEST(test_constructor);
    CPPUNIT_TEST(test_toString);
    CPPUNIT_TEST_SUITE_END();

  public:
    IpAddressTest() {}

    // Used to save message from exceptions in situations where the
    // exception object is too transient.
    char message[200];

    const char* tryLocator(const char *locator) {
        try {
            IpAddress*  a = new IpAddress(ServiceLocator(locator));
            delete a;
        } catch (IpAddress::BadIpAddressException& e) {
            snprintf(message, sizeof(message), "%s", e.message.c_str());
            return message;
        }
        return "ok";
    }

    void test_constructor() {
        CPPUNIT_ASSERT_EQUAL("ok",
                tryLocator("fast+udp: host=171.67.64.21, port=80"));
        CPPUNIT_ASSERT_EQUAL("ok",
                tryLocator("fast+udp: host=localhost, port=80"));
        CPPUNIT_ASSERT_EQUAL("Service locator 'fast+udp: "
                "host=garbage.host.name, port=80' couldn't be converted "
                "to IP address: couldn't find host 'garbage.host.name'",
                tryLocator("fast+udp: host=garbage.host.name, port=80"));
        CPPUNIT_ASSERT_EQUAL("Service locator 'fast+udp: port=80' couldn't "
                "be converted to IP address: The option with key 'host' "
                "was not found in the ServiceLocator.",
                tryLocator("fast+udp: port=80"));
        CPPUNIT_ASSERT_EQUAL(
                "Service locator 'fast+udp: host=localhost' couldn't "
                "be converted to IP address: The option with key 'port' "
                "was not found in the ServiceLocator.",
                tryLocator("fast+udp: host=localhost"));
        CPPUNIT_ASSERT_EQUAL("Service locator 'fast+udp: "
<<<<<<< HEAD
                "host=www.yahoo.com, port=badInteger' couldn't be "
                "converted to IP address: bad lexical cast: source "
                "type value could not be interpreted as target",
                tryLocator("fast+udp: host=www.yahoo.com, port=badInteger"));
=======
                "host=localhost, port=badInteger' couldn't be "
                "converted to IP address: The value 'badInteger' was "
                "invalid.",
                tryLocator("fast+udp: host=localhost, port=badInteger"));
>>>>>>> 89ba5eb5
    }

    void test_toString() {
        IpAddress a(ServiceLocator("fast+udp: host=171.67.64.21, port=80"));
        CPPUNIT_ASSERT_EQUAL("171.67.64.21:80", a.toString());
    }

  private:
    DISALLOW_COPY_AND_ASSIGN(IpAddressTest);
};
CPPUNIT_TEST_SUITE_REGISTRATION(IpAddressTest);

}  // namespace RAMCloud<|MERGE_RESOLUTION|>--- conflicted
+++ resolved
@@ -61,17 +61,10 @@
                 "was not found in the ServiceLocator.",
                 tryLocator("fast+udp: host=localhost"));
         CPPUNIT_ASSERT_EQUAL("Service locator 'fast+udp: "
-<<<<<<< HEAD
-                "host=www.yahoo.com, port=badInteger' couldn't be "
+                "host=localhost, port=badInteger' couldn't be "
                 "converted to IP address: bad lexical cast: source "
                 "type value could not be interpreted as target",
-                tryLocator("fast+udp: host=www.yahoo.com, port=badInteger"));
-=======
-                "host=localhost, port=badInteger' couldn't be "
-                "converted to IP address: The value 'badInteger' was "
-                "invalid.",
                 tryLocator("fast+udp: host=localhost, port=badInteger"));
->>>>>>> 89ba5eb5
     }
 
     void test_toString() {
