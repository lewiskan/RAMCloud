/* Copyright (c) 2011 Stanford University
 *
 * Permission to use, copy, modify, and distribute this software for any
 * purpose with or without fee is hereby granted, provided that the above
 * copyright notice and this permission notice appear in all copies.
 *
 * THE SOFTWARE IS PROVIDED "AS IS" AND THE AUTHOR(S) DISCLAIM ALL WARRANTIES
 * WITH REGARD TO THIS SOFTWARE INCLUDING ALL IMPLIED WARRANTIES OF
 * MERCHANTABILITY AND FITNESS. IN NO EVENT SHALL AUTHORS BE LIABLE FOR
 * ANY SPECIAL, DIRECT, INDIRECT, OR CONSEQUENTIAL DAMAGES OR ANY DAMAGES
 * WHATSOEVER RESULTING FROM LOSS OF USE, DATA OR PROFITS, WHETHER IN AN
 * ACTION OF CONTRACT, NEGLIGENCE OR OTHER TORTIOUS ACTION, ARISING OUT OF
 * OR IN CONNECTION WITH THE USE OR PERFORMANCE OF THIS SOFTWARE.
 */

#ifndef RAMCLOUD_LARGEBLOCKOFMEMORY_H
#define RAMCLOUD_LARGEBLOCKOFMEMORY_H

#include <limits.h>
#include <sys/file.h>
#include <sys/mman.h>
#include <boost/type_traits.hpp>
#include <boost/utility/enable_if.hpp>
#include "Common.h"

namespace RAMCloud {

/**
 * Mmap the desired amount of space with gigabyte alignment (lower 30
 * bits of the address are 0). Also, ensure that all mappings are faulted
 * in by touching each page. This is used to give the log memory that's
 * well-aligned, which makes things like computing base addresses of
 * Segments from random pointers really easy if Segments are aligned as
 * well (to a power-of-two less than or equal to 1GB).
 * 
 * One gigabyte alignment should be enough for anybody. Come find me in 30
 * years and tell me how foolishly shortsighted I was.
 *
 * \param[in] length
 *      Length of the memory area to be mapped in bytes.
 * \param[in] extraFlags
 *      Extra flags to be passed to mmap(2).
 * \param[in] fd
 *      Optional file descriptor (if mmaping a file, for instance).
 */
static void*
mmapGigabyteAligned(size_t length, int extraFlags, int fd = -1)
{
    const uint64_t gigabyte = (uint64_t)1 << 30;
    const int maxTries = 10000;
    int i;

    uint64_t tryBase = gigabyte;
    for (i = 0; i < maxTries; i++) {
        void *base = mmap(reinterpret_cast<void*>(tryBase),
                          length,
                          PROT_READ | PROT_WRITE,
                          MAP_SHARED | extraFlags,
                          fd,
                          0);

        if (base == reinterpret_cast<void*>(tryBase))
            break;

        if (base != MAP_FAILED) {
            if (munmap(base, length)) {
                LOG(ERROR, "couldn't munmap undesirable mapping!");
                return MAP_FAILED;
            }
        }

        tryBase += gigabyte;
    }

    if (i == maxTries) {
        LOG(ERROR, "Couldn't mmap gigabyte-aligned region");
        return MAP_FAILED;
    }

    void* block = reinterpret_cast<void*>(tryBase);

    // Pin the pages. Don't do this with the mmap() MAP_LOCKED flag since
    // that slows down probing considerably (Linux might be locking down
    // pages before it knows that it can actually give us the entire range?).
    if (mlock(block, length)) {
        munmap(block, length);
        LOG(ERROR, "Couldn't pin down the memory!");
        return MAP_FAILED;
    }

    // Force the OS to populate backing pages.  MAP_POPULATE doesn't seem to
    // do the trick and using it makes polling mmap for aligned base addresses
    // much slower.
    uint64_t pageSize = sysconf(_SC_PAGESIZE);
    for (uint64_t i = 0; i < length; i += pageSize)
        reinterpret_cast<uint8_t*>(block)[i] = 0;

    return block;
}

/**
 * A wrapper for a large block of memory. Returned memory is guaranteed to be
 * at least one gigabyte aligned (at least the first 30 address bits will be 0).
 * \tparam T
 *      The type of object that will be stored in this block of memory.
 */
template<typename T = void>
struct LargeBlockOfMemory {
    /**
     * Allocates anonymous backing pages for a block of memory, pins them,
     * and zeros them. The memory is aligned to a gigabyte boundary.
     * \param length
     *      The number of bytes of memory to allocate.
     * \throw FatalError
     *      If the memory could not be allocated.
     */
    explicit LargeBlockOfMemory(size_t length)
        : length(length)
        , block(static_cast<T*>(mmapGigabyteAligned(length, MAP_ANONYMOUS)))
    {
        if (block == MAP_FAILED) {
            if (length == 0)
                return;
            throw FatalError(HERE,
                             format("Could not allocate %lu bytes", length),
                             errno);
        }
    }

    /**
     * Creates a file of the desired length and mmaps pages from it, pins them,
     * and zeros them. This is intended to be used with hugetlbfs to get
     * superpage-backed memory. Memory is aligned to a gigabyte boundary.
     * \param filePath
     *      Path to the file to create and mmap. This file must not already
     *      exist.
     * \param length
     *      The number of bytes of memory to allocate.
     * \throw FatalError
     *      If the memory could not be allocated, i.e. if the file already
     *      existed, could not be created, could not be truncated, or could
     *      not be mmapped.
     */
    LargeBlockOfMemory(string filePath, size_t length)
        : length(length),
          block(NULL)
    {
        const char* path = filePath.c_str();

        // Open the file, being careful that it did not previously
        // exist, as we don't want to stomp on other processes.
        int fd = open(path, O_CREAT | O_EXCL | O_RDWR, 0600);
        if (fd == -1) {
            throw FatalError(HERE,
                format("Could not open file [%s]", path),
                errno);
        }

        // This isn't strictly necessary for hugetblfs, but it lets us
        // use this same code on any mmaped file.
        if (ftruncate(fd, length) != 0) {
            unlink(path);
            close(fd);
            throw FatalError(HERE,
                format("Could not ftruncate file [%s] to %lu bytes",
                  path, length),
                errno);
        }

        block = reinterpret_cast<T*>(mmapGigabyteAligned(length, 0, fd));
        if (reinterpret_cast<void*>(block) == MAP_FAILED) {
            unlink(path);
            close(fd);
            throw FatalError(HERE,
                format("Could not mmap file [%s]", path),
                errno);
        }

        // Remove the file from the directory. Our memory will remain allocated,
        // however.
        unlink(path);
        close(fd);

<<<<<<< HEAD
        LOG(NOTICE, "Mmapped %lu-byte region from [%s] at %p\n",
            length, path, reinterpret_cast<void*>(block));
=======
        RAMCLOUD_LOG(NOTICE,
                     "Mmapped %lu-byte region from [%s] at %p\n",
                     length, path, reinterpret_cast<void*>(block));

        // Fault in each mapping.
        uint64_t pageSize = sysconf(_SC_PAGESIZE);
        for (uint64_t i = 0; i < length; i += pageSize)
            reinterpret_cast<uint8_t*>(block)[i] = 0;
>>>>>>> 3bab617f
    }

    ~LargeBlockOfMemory()
    {
        if (block != NULL && munmap(block, length) != 0)
            RAMCLOUD_LOG(WARNING, "munmap of large block failed with %d",
                         errno);
    }

    void swap(LargeBlockOfMemory<T>& other) {
        std::swap(this->length, other.length);
        std::swap(this->block, other.block);
    }

    /// Returns #block.
    T* operator*() { return block; }
    /// Returns #block.
    T* operator->() { return block; }
    /// Returns #block.
    T* get() { return block; }

    /// The number of bytes valid starting at #block.
    size_t length;

    /**
     * A page-aligned block of #length bytes of data.
     * May be NULL if length is 0.
     */
    T* block;

    DISALLOW_COPY_AND_ASSIGN(LargeBlockOfMemory);
};

} // end RAMCloud

#endif  // RAMCLOUD_LARGEBLOCKOFMEMORY_H<|MERGE_RESOLUTION|>--- conflicted
+++ resolved
@@ -64,7 +64,7 @@
 
         if (base != MAP_FAILED) {
             if (munmap(base, length)) {
-                LOG(ERROR, "couldn't munmap undesirable mapping!");
+                RAMCLOUD_LOG(ERROR, "couldn't munmap undesirable mapping!");
                 return MAP_FAILED;
             }
         }
@@ -73,7 +73,7 @@
     }
 
     if (i == maxTries) {
-        LOG(ERROR, "Couldn't mmap gigabyte-aligned region");
+        RAMCLOUD_LOG(ERROR, "Couldn't mmap gigabyte-aligned region");
         return MAP_FAILED;
     }
 
@@ -84,7 +84,7 @@
     // pages before it knows that it can actually give us the entire range?).
     if (mlock(block, length)) {
         munmap(block, length);
-        LOG(ERROR, "Couldn't pin down the memory!");
+        RAMCLOUD_LOG(ERROR, "Couldn't pin down the memory!");
         return MAP_FAILED;
     }
 
@@ -181,10 +181,6 @@
         unlink(path);
         close(fd);
 
-<<<<<<< HEAD
-        LOG(NOTICE, "Mmapped %lu-byte region from [%s] at %p\n",
-            length, path, reinterpret_cast<void*>(block));
-=======
         RAMCLOUD_LOG(NOTICE,
                      "Mmapped %lu-byte region from [%s] at %p\n",
                      length, path, reinterpret_cast<void*>(block));
@@ -193,7 +189,6 @@
         uint64_t pageSize = sysconf(_SC_PAGESIZE);
         for (uint64_t i = 0; i < length; i += pageSize)
             reinterpret_cast<uint8_t*>(block)[i] = 0;
->>>>>>> 3bab617f
     }
 
     ~LargeBlockOfMemory()
