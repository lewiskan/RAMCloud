--- conflicted
+++ resolved
@@ -5,13 +5,8 @@
 		src/BackupServerTest.cc \
 		src/BackupClientTest.cc \
 		src/BitmapTest.cc \
-<<<<<<< HEAD
 		src/BufferTest.cc \
 		src/HashtableTest.cc \
-=======
-		src/BufferPtrTest.cc \
-		src/HashTableTest.cc \
->>>>>>> 261a7d79
 		src/ChecksumTest.cc \
         src/SegmentTest.cc \
         src/LogTest.cc \
