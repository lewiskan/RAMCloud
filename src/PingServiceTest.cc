--- conflicted
+++ resolved
@@ -34,13 +34,8 @@
 
     PingServiceTest() : transport(), pingService(), client()
     {
-<<<<<<< HEAD
-        transportManager.registerMock(&transport);
+        Context::get().transportManager->registerMock(&transport);
         transport.addService(pingService, "mock:host=ping", PING_SERVICE);
-=======
-        Context::get().transportManager->registerMock(&transport);
-        transport.addService(pingService, "mock:host=ping");
->>>>>>> 87b739a6
     }
 
     ~PingServiceTest() {
@@ -93,13 +88,8 @@
 TEST_F(PingServiceTest, proxyPing_pingReturnsBadValue) {
     MockTransport mockTransport;
     mockTransport.setInput("0 0 55 0");
-<<<<<<< HEAD
-    transportManager.registerMock(&mockTransport, "mock2");
+    Context::get().transportManager->registerMock(&mockTransport, "mock2");
     transport.addService(pingService, "mock2:host=ping2", PING_SERVICE);
-=======
-    Context::get().transportManager->registerMock(&mockTransport, "mock2");
-    transport.addService(pingService, "mock2:host=ping2");
->>>>>>> 87b739a6
     EXPECT_EQ(0xffffffffffffffffU,
               client.proxyPing("mock:host=ping", "mock2:host=ping2",
                                2000000, 1000000));
