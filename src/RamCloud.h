/* Copyright (c) 2010-2012 Stanford University
 *
 * Permission to use, copy, modify, and distribute this software for any
 * purpose with or without fee is hereby granted, provided that the above
 * copyright notice and this permission notice appear in all copies.
 *
 * THE SOFTWARE IS PROVIDED "AS IS" AND THE AUTHOR(S) DISCLAIM ALL WARRANTIES
 * WITH REGARD TO THIS SOFTWARE INCLUDING ALL IMPLIED WARRANTIES OF
 * MERCHANTABILITY AND FITNESS. IN NO EVENT SHALL AUTHORS BE LIABLE FOR
 * ANY SPECIAL, DIRECT, INDIRECT, OR CONSEQUENTIAL DAMAGES OR ANY DAMAGES
 * WHATSOEVER RESULTING FROM LOSS OF USE, DATA OR PROFITS, WHETHER IN AN
 * ACTION OF CONTRACT, NEGLIGENCE OR OTHER TORTIOUS ACTION, ARISING OUT OF
 * OR IN CONNECTION WITH THE USE OR PERFORMANCE OF THIS SOFTWARE.
 */

#ifndef RAMCLOUD_RAMCLOUD_H
#define RAMCLOUD_RAMCLOUD_H

#include "Common.h"
#include "CoordinatorClient.h"
#include "MasterClient.h"
#include "ObjectFinder.h"
#include "ObjectRpcWrapper.h"
#include "ServerMetrics.h"

namespace RAMCloud {
class MultiReadObject;

/**
 * The RamCloud class provides the primary interface used by applications to
 * access a RAMCloud cluster.
 *
 * Each RamCloud object provides access to a particular RAMCloud cluster;
 * all of the RAMCloud RPC requests appear as methods on this object.
 *
 * In multi-threaded clients there must be a separate RamCloud object for
 * each thread; as of 5/2012 these objects are not thread-safe.
 */
class RamCloud {
  public:
    uint64_t createTable(const char* name, uint32_t serverSpan = 1);
    void dropTable(const char* name);
    ServerMetrics getMetrics(uint64_t tableId, const char* key,
            uint16_t keyLength);
    string* getServiceLocator();
    uint64_t getTableId(const char* name);
    int64_t increment(uint64_t tableId, const char* key, uint16_t keyLength,
            int64_t incrementValue, const RejectRules* rejectRules = NULL,
            uint64_t* version = NULL);
    void multiRead(MultiReadObject* requests[], uint32_t numRequests);
    void read(uint64_t tableId, const char* key, uint16_t keyLength,
            Buffer* value, const RejectRules* rejectRules = NULL,
            uint64_t* version = NULL);
    void remove(uint64_t tableId, const char* key, uint16_t keyLength,
            const RejectRules* rejectRules = NULL, uint64_t* version = NULL);
    void splitTablet(const char* name, uint64_t startKeyHash,
            uint64_t endKeyHash, uint64_t splitKeyHash);
    void testingFill(uint64_t tableId, const char* key, uint16_t keyLength,
            uint32_t numObjects, uint32_t objectSize);
    void testingKill(uint64_t tableId, const char* key, uint16_t keyLength);
    void testingSetRuntimeOption(const char* option, const char* value);
    void testingWaitForAllTabletsNormal();
    void write(uint64_t tableId, const char* key, uint16_t keyLength,
            const void* buf, uint32_t length,
            const RejectRules* rejectRules = NULL, uint64_t* version = NULL,
            bool async = false);
    void write(uint64_t tableId, const char* key, uint16_t keyLength,
            const char* value, const RejectRules* rejectRules = NULL,
            uint64_t* version = NULL, bool async = false);

    /// Objects of this class are used to enumerate the contents of a table.
    class Enumeration {
      public:
        /**
         * Start an enumeration. The resulting object can be used to
         * incrementally retrieve the contents of the table.
         *
         * \param ramCloud
         *      The RAMCloud context.
         * \param tableId
         *      The table to enumerate.
         */
        Enumeration(RamCloud& ramCloud, uint64_t tableId)
                    : ramCloud(ramCloud)
                    , tableId(tableId)
                    , tabletStartHash(0)
                    , done(false)
                    , currentIter(0)
                    , objects()
                    , nextOffset(0)
        {
        }

        bool hasNext();
        void next(uint32_t* size, const void** object);
      private:
        void requestMoreObjects();

        /// The RamCloud master object.
        RamCloud& ramCloud;

        /// The table containing the tablet being enumerated.
        uint64_t tableId;

        /// The start hash of the tablet being enumerated.
        uint64_t tabletStartHash;

        /// Flag to be set when the entire enumeration has completed.
        bool done;

        /// A double buffer containing the opaque iterator values to
        /// replay back to the server. See EnumerationIterator.
        Buffer iter[2];

        /// The toggle between the two buffers in the iterator double
        /// buffer. Points to the iterator value currently being read;
        /// !iterator points to the iterator currently being written.
        bool currentIter;

        /// A buffer to hold the payload of object last received from
        /// the server, and currently being read out by the client.
        Buffer objects;

        /// The next offset to read within the objects buffer.
        uint32_t nextOffset;

        DISALLOW_COPY_AND_ASSIGN(Enumeration);
    };

    explicit RamCloud(const char* serviceLocator);
    RamCloud(Context& context, const char* serviceLocator);
    ServerMetrics getMetrics(const char* serviceLocator);
<<<<<<< HEAD
=======
    ServerMetrics getMetrics(uint64_t table, const char* key,
                             uint16_t keyLength);
    uint64_t ping(const char* serviceLocator, uint64_t nonce,
                  uint64_t timeoutNanoseconds);
    uint64_t ping(uint64_t table, const char* key, uint16_t keyLength,
                  uint64_t nonce, uint64_t timeoutNanoseconds);
    uint64_t proxyPing(const char* serviceLocator1,
                       const char* serviceLocator2,
                       uint64_t timeoutNanoseconds1,
                       uint64_t timeoutNanoseconds2);
    void increment(uint64_t tableId, const char* key, uint16_t keyLength,
              int64_t incrementValue, const RejectRules* rejectRules = NULL,
              uint64_t* version = NULL, int64_t* newValue = NULL);
    void multiRead(MasterClient::ReadObject* requests[], uint32_t numRequests);
    void remove(uint64_t tableId, const char* key, uint16_t keyLength,
                const RejectRules* rejectRules = NULL,
                uint64_t* version = NULL);
    void write(uint64_t tableId, const char* key, uint16_t keyLength,
               const void* buf, uint32_t length,
               const RejectRules* rejectRules = NULL,
               uint64_t* version = NULL, bool async = false);
    void write(uint64_t tableId, const char* key, uint16_t keyLength,
               const char* s);

    void testingKill(uint64_t tableId, const char* key, uint16_t keyLength);
    void testingFill(uint64_t tableId, const char* key, uint16_t keyLength,
                     uint32_t objectCount, uint32_t objectSize);
    uint64_t testingGetServerId(uint64_t tableId,
                                const char* key, uint16_t keyLength);
    string testingGetServiceLocator(uint64_t tableId,
                                    const char* key, uint16_t keyLength);
    void testingSetRuntimeOption(const char* option, const char* value);
    void testingWaitForAllTabletsNormal();
>>>>>>> f03ea05d

  PRIVATE:
    /**
  * Service locator for the cluster coordinator.
  */
    string coordinatorLocator;

    /**
  * Usually, RamCloud objects create a new context in which to run. This is
  * the location where that context is stored.
  */
    Tub<Context> realClientContext;

  public:
    /**
  * This usually refers to realClientContext. For testing purposes and
  * clients that want to provide their own context that they've mucked with,
  * this refers to an externally defined context.
  */
    Context& clientContext;

    /// \copydoc Client::status
    Status status;

  public: // public for now to make administrative calls from clients
    CoordinatorClient coordinator;
    ObjectFinder objectFinder;

  private:
    DISALLOW_COPY_AND_ASSIGN(RamCloud);
};

/**
 * Objects of this class are used to pass parameters into \c multiRead
 * and for multiRead to return result values.
 */
struct MultiReadObject {
    /**
  * The table containing the desired object (return value from
  * a previous call to getTableId).
  */
    uint64_t tableId;
    /**
  * Variable length key that uniquely identifies the object within table.
  * It does not necessarily have to be null terminated like a string.
  * The caller is responsible for ensuring that this key remains valid
  * until the call is reaped/canceled.
  */
    const char* key;
    /**
  * Length of key, in bytes.
  */
    uint16_t keyLength;
    /**
  * If the read for this object was successful, the Tub<Buffer>
  * will hold the contents of the desired object. If not, it will
  * not be initialized, giving "false" when the buffer is tested.
  */
    Tub<Buffer>* value;
    /**
  * The version number of the object is returned here
  */
    uint64_t version;
    /**
  * The status of read (either that the read succeeded, or the
  * error in case it didn't) is returned here.
  */
    Status status;

    MultiReadObject(uint64_t tableId, const char* key, uint16_t keyLength,
            Tub<Buffer>* value)
        : tableId(tableId)
        , key(key)
        , keyLength(keyLength)
        , value(value)
        , version()
        , status()
    {
    }

    MultiReadObject()
        : tableId()
        , key()
        , keyLength()
        , value()
        , version()
        , status()
    {
    }
};

/**
 * Encapsulates the state of a RamCloud::createTable operation,
 * allowing it to execute asynchronously.
 */
class CreateTableRpc2 : public CoordinatorRpcWrapper {
    public:
    CreateTableRpc2(RamCloud& ramcloud, const char* name,
            uint32_t serverSpan = 1);
    ~CreateTableRpc2() {}
    uint64_t wait();

    PRIVATE:
    DISALLOW_COPY_AND_ASSIGN(CreateTableRpc2);
};

/**
 * Encapsulates the state of a RamCloud::dropTable operation,
 * allowing it to execute asynchronously.
 */
class DropTableRpc2 : public CoordinatorRpcWrapper {
    public:
    DropTableRpc2(RamCloud& ramcloud, const char* name);
    ~DropTableRpc2() {}
    /// \copydoc RpcWrapper::docForWait
    void wait() {simpleWait(*context.dispatch);}

    PRIVATE:
    DISALLOW_COPY_AND_ASSIGN(DropTableRpc2);
};

/**
 * Encapsulates the state of a RamCloud::testingFill operation,
 * allowing it to execute asynchronously.
 */
class FillWithTestDataRpc2 : public ObjectRpcWrapper {
    public:
    FillWithTestDataRpc2(RamCloud& ramcloud, uint64_t tableId, const char* key,
            uint16_t keyLength, uint32_t numObjects, uint32_t objectSize);
    ~FillWithTestDataRpc2() {}
    /// \copydoc RpcWrapper::docForWait
    void wait() {simpleWait(*ramcloud.clientContext.dispatch);}

    PRIVATE:
    DISALLOW_COPY_AND_ASSIGN(FillWithTestDataRpc2);
};

/**
 * Encapsulates the state of a RamCloud::getMetrics operation,
 * allowing it to execute asynchronously.
 */
class GetMetricsRpc2 : public ObjectRpcWrapper {
    public:
    GetMetricsRpc2(RamCloud& ramcloud, uint64_t tableId,
            const char* key, uint16_t keyLength);
    ~GetMetricsRpc2() {}
    ServerMetrics wait();

    PRIVATE:
    DISALLOW_COPY_AND_ASSIGN(GetMetricsRpc2);
};

/**
 * Encapsulates the state of a RamCloud::getTableId operation,
 * allowing it to execute asynchronously.
 */
class GetTableIdRpc2 : public CoordinatorRpcWrapper {
    public:
    GetTableIdRpc2(RamCloud& ramcloud, const char* name);
    ~GetTableIdRpc2() {}
    uint64_t wait();

    PRIVATE:
    DISALLOW_COPY_AND_ASSIGN(GetTableIdRpc2);
};

/**
 * Encapsulates the state of a RamCloud::increment operation,
 * allowing it to execute asynchronously.
 */
class IncrementRpc2 : public ObjectRpcWrapper {
    public:
    IncrementRpc2(RamCloud& ramcloud, uint64_t tableId, const char* key,
            uint16_t keyLength, int64_t incrementValue,
            const RejectRules* rejectRules = NULL);
    ~IncrementRpc2() {}
    int64_t wait(uint64_t* version = NULL);

    PRIVATE:
    DISALLOW_COPY_AND_ASSIGN(IncrementRpc2);
};

/**
 * Encapsulates the state of a RamCloud::testingKill operation.  This
 * RPC should never be waited for!!  If you do, it will track the object
 * around the cluster, killing the server currently holding the object,
 * waiting for the object to reappear on a different server, then killing
 * that server, and so on forever.
 */
class KillRpc2 : public ObjectRpcWrapper {
    public:
    KillRpc2(RamCloud& ramcloud, uint64_t tableId, const char* key,
            uint16_t keyLength);
    ~KillRpc2() {}
    /// \copydoc RpcWrapper::docForWait
    void wait() {simpleWait(*ramcloud.clientContext.dispatch);}

    PRIVATE:
    DISALLOW_COPY_AND_ASSIGN(KillRpc2);
};

/**
 * Encapsulates the state of a RamCloud::read operation,
 * allowing it to execute asynchronously.
 */
class ReadRpc2 : public ObjectRpcWrapper {
    public:
    ReadRpc2(RamCloud& ramcloud, uint64_t tableId, const char* key,
            uint16_t keyLength, Buffer* value,
            const RejectRules* rejectRules = NULL);
    ~ReadRpc2() {}
    void wait(uint64_t* version = NULL);

    PRIVATE:
    DISALLOW_COPY_AND_ASSIGN(ReadRpc2);
};

/**
 * Encapsulates the state of a RamCloud::remove operation,
 * allowing it to execute asynchronously.
 */
class RemoveRpc2 : public ObjectRpcWrapper {
    public:
    RemoveRpc2(RamCloud& ramcloud, uint64_t tableId, const char* key,
            uint16_t keyLength, const RejectRules* rejectRules = NULL);
    ~RemoveRpc2() {}
    void wait(uint64_t* version = NULL);

    PRIVATE:
    DISALLOW_COPY_AND_ASSIGN(RemoveRpc2);
};

/**
 * Encapsulates the state of a RamCloud::testingSetRuntimeOption operation,
 * allowing it to execute asynchronously.
 */
class SetRuntimeOptionRpc2 : public CoordinatorRpcWrapper {
    public:
    SetRuntimeOptionRpc2(RamCloud& ramcloud, const char* option,
            const char* value);
    ~SetRuntimeOptionRpc2() {}
    /// \copydoc RpcWrapper::docForWait
    void wait() {simpleWait(*context.dispatch);}

    PRIVATE:
    DISALLOW_COPY_AND_ASSIGN(SetRuntimeOptionRpc2);
};

/**
 * Encapsulates the state of a RamCloud::splitTablet operation,
 * allowing it to execute asynchronously.
 */
class SplitTabletRpc2 : public CoordinatorRpcWrapper {
    public:
    SplitTabletRpc2(RamCloud& ramcloud, const char* name,
            uint64_t startKeyHash, uint64_t endKeyHash,
            uint64_t splitKeyHash);
    ~SplitTabletRpc2() {}
    /// \copydoc RpcWrapper::docForWait
    void wait() {simpleWait(*context.dispatch);}

    PRIVATE:
    DISALLOW_COPY_AND_ASSIGN(SplitTabletRpc2);
};

/**
 * Encapsulates the state of a RamCloud::write operation,
 * allowing it to execute asynchronously.
 */
class WriteRpc2 : public ObjectRpcWrapper {
    public:
    WriteRpc2(RamCloud& ramcloud, uint64_t tableId, const char* key,
            uint16_t keyLength, const void* buf, uint32_t length,
            const RejectRules* rejectRules = NULL, bool async = false);
    ~WriteRpc2() {}
    void wait(uint64_t* version = NULL);

    PRIVATE:
    DISALLOW_COPY_AND_ASSIGN(WriteRpc2);
};
} // namespace RAMCloud

#endif // RAMCLOUD_RAMCLOUD_H<|MERGE_RESOLUTION|>--- conflicted
+++ resolved
@@ -57,6 +57,10 @@
             uint64_t endKeyHash, uint64_t splitKeyHash);
     void testingFill(uint64_t tableId, const char* key, uint16_t keyLength,
             uint32_t numObjects, uint32_t objectSize);
+    uint64_t testingGetServerId(uint64_t tableId, const char* key,
+            uint16_t keyLength);
+    string testingGetServiceLocator(uint64_t tableId, const char* key,
+            uint16_t keyLength);
     void testingKill(uint64_t tableId, const char* key, uint16_t keyLength);
     void testingSetRuntimeOption(const char* option, const char* value);
     void testingWaitForAllTabletsNormal();
@@ -130,42 +134,6 @@
     explicit RamCloud(const char* serviceLocator);
     RamCloud(Context& context, const char* serviceLocator);
     ServerMetrics getMetrics(const char* serviceLocator);
-<<<<<<< HEAD
-=======
-    ServerMetrics getMetrics(uint64_t table, const char* key,
-                             uint16_t keyLength);
-    uint64_t ping(const char* serviceLocator, uint64_t nonce,
-                  uint64_t timeoutNanoseconds);
-    uint64_t ping(uint64_t table, const char* key, uint16_t keyLength,
-                  uint64_t nonce, uint64_t timeoutNanoseconds);
-    uint64_t proxyPing(const char* serviceLocator1,
-                       const char* serviceLocator2,
-                       uint64_t timeoutNanoseconds1,
-                       uint64_t timeoutNanoseconds2);
-    void increment(uint64_t tableId, const char* key, uint16_t keyLength,
-              int64_t incrementValue, const RejectRules* rejectRules = NULL,
-              uint64_t* version = NULL, int64_t* newValue = NULL);
-    void multiRead(MasterClient::ReadObject* requests[], uint32_t numRequests);
-    void remove(uint64_t tableId, const char* key, uint16_t keyLength,
-                const RejectRules* rejectRules = NULL,
-                uint64_t* version = NULL);
-    void write(uint64_t tableId, const char* key, uint16_t keyLength,
-               const void* buf, uint32_t length,
-               const RejectRules* rejectRules = NULL,
-               uint64_t* version = NULL, bool async = false);
-    void write(uint64_t tableId, const char* key, uint16_t keyLength,
-               const char* s);
-
-    void testingKill(uint64_t tableId, const char* key, uint16_t keyLength);
-    void testingFill(uint64_t tableId, const char* key, uint16_t keyLength,
-                     uint32_t objectCount, uint32_t objectSize);
-    uint64_t testingGetServerId(uint64_t tableId,
-                                const char* key, uint16_t keyLength);
-    string testingGetServiceLocator(uint64_t tableId,
-                                    const char* key, uint16_t keyLength);
-    void testingSetRuntimeOption(const char* option, const char* value);
-    void testingWaitForAllTabletsNormal();
->>>>>>> f03ea05d
 
   PRIVATE:
     /**
