/* Copyright (c) 2010-2012 Stanford University
 *
 * Permission to use, copy, modify, and distribute this software for any
 * purpose with or without fee is hereby granted, provided that the above
 * copyright notice and this permission notice appear in all copies.
 *
 * THE SOFTWARE IS PROVIDED "AS IS" AND THE AUTHOR(S) DISCLAIM ALL WARRANTIES
 * WITH REGARD TO THIS SOFTWARE INCLUDING ALL IMPLIED WARRANTIES OF
 * MERCHANTABILITY AND FITNESS. IN NO EVENT SHALL AUTHORS BE LIABLE FOR
 * ANY SPECIAL, DIRECT, INDIRECT, OR CONSEQUENTIAL DAMAGES OR ANY DAMAGES
 * WHATSOEVER RESULTING FROM LOSS OF USE, DATA OR PROFITS, WHETHER IN AN
 * ACTION OF CONTRACT, NEGLIGENCE OR OTHER TORTIOUS ACTION, ARISING OUT OF
 * OR IN CONNECTION WITH THE USE OR PERFORMANCE OF THIS SOFTWARE.
 */

#include "TestUtil.h"
#include "Recovery.h"
#include "ShortMacros.h"
#include "TabletsBuilder.h"
#include "TabletMap.h"
#include "ProtoBuf.h"

namespace RAMCloud {

using namespace RecoveryInternal; // NOLINT

struct RecoveryTest : public ::testing::Test {
    Context context;
    TaskQueue taskQueue;
    RecoveryTracker tracker;
<<<<<<< HEAD
    vector<Tablet> tablets;
    ServerList serverList;
=======
    TabletMap tabletMap;
>>>>>>> e2720691

    RecoveryTest()
        : context()
        , taskQueue()
        , tracker(context)
<<<<<<< HEAD
        , tablets()
        , serverList(context)
=======
        , tabletMap()
>>>>>>> e2720691
    {
        Logger::get().setLogLevels(SILENT_LOG_LEVEL);
        context.serverList = &serverList;
    }

    /**
     * Populate #tracker with bogus entries for servers.
     *
     * \param count
     *      Number of server entries to add.
     * \param services
     *      Services the bogus servers entries should claim to suport.
     */
    void
    addServersToTracker(size_t count, ServiceMask services)
    {
        for (uint32_t i = 1; i < count + 1; ++i) {
            string locator = format("mock:host=server%u", i);
            tracker.enqueueChange({{i, 0}, locator, services,
                                   100, ServerStatus::UP}, SERVER_ADDED);
        }
        ServerDetails _;
        ServerChangeEvent __;
        while (tracker.getChange(_, __));
    }

  private:
    DISALLOW_COPY_AND_ASSIGN(RecoveryTest);
};

namespace {
/**
 * Helper for filling-in a log digest in a startReadingData result.
 *
 * \param[out] result
 *      Result whose log digest should be filled in.
 * \param segmentId
 *      Segment id of the "replica" where this digest was found.
 * \param segmentIds
 *      List of segment ids which should be in the log digest.
 */
void
populateLogDigest(StartReadingDataRpc2::Result& result,
                  uint64_t segmentId,
                  std::vector<uint64_t> segmentIds)
{
    // Doesn't matter for these tests.
    result.logDigestSegmentLen = 100;
    result.logDigestSegmentId = segmentId;
    result.logDigestBytes =
        downCast<uint32_t>(LogDigest::getBytesFromCount(segmentIds.size()));
    result.logDigestBuffer =
        std::unique_ptr<char[]>(new char[result.logDigestBytes]);
    LogDigest digest(segmentIds.size(),
                     result.logDigestBuffer.get(), result.logDigestBytes);
    foreach (auto segmentId, segmentIds)
        digest.addSegment(segmentId);
}
}

TEST_F(RecoveryTest, partitionTablets) {
    Tub<Recovery> recovery;
    Recovery::Owner* own = static_cast<Recovery::Owner*>(NULL);

<<<<<<< HEAD
    recovery.construct(context, taskQueue, &tracker, own, ServerId(99),
                       tablets, 0lu);
    EXPECT_EQ(0lu, recovery->numPartitions);

    tablets = {
        {123,  0,  9, {99, 0}, Tablet::RECOVERING, {}},
        {123, 20, 29, {99, 0}, Tablet::RECOVERING, {}},
    };
    recovery.construct(context, taskQueue, &tracker, own, ServerId(99),
                       tablets, 0lu);
    EXPECT_EQ(2lu, recovery->numPartitions);

    tablets.push_back(Tablet{123, 10, 19, {99, 0}, Tablet::RECOVERING, {}});
    recovery.construct(context, taskQueue, &tracker, own, ServerId(99),
                       tablets, 0lu);
=======
    recovery.construct(taskQueue, &tabletMap, &tracker, own, ServerId(99), 0lu);
    recovery->partitionTablets();
    EXPECT_EQ(0lu, recovery->numPartitions);

    tabletMap.addTablet({123,  0,  9, {99, 0}, Tablet::RECOVERING, {}});
    tabletMap.addTablet({123, 20, 29, {99, 0}, Tablet::RECOVERING, {}});
    recovery.construct(taskQueue, &tabletMap, &tracker, own, ServerId(99), 0lu);
    recovery->partitionTablets();
    EXPECT_EQ(2lu, recovery->numPartitions);

    tabletMap.addTablet({123, 10, 19, {99, 0}, Tablet::RECOVERING, {}});
    recovery.construct(taskQueue, &tabletMap, &tracker, own, ServerId(99), 0lu);
    recovery->partitionTablets();
>>>>>>> e2720691
    EXPECT_EQ(3lu, recovery->numPartitions);
}

TEST_F(RecoveryTest, startBackups) {
    /**
     * Called by BackupStartTask instead of sending the startReadingData
     * RPC. The callback mocks out the result of the call for testing.
     * Each call into the callback corresponds to the send of the RPC
     * to an individual backup.
     */
    struct Cb : public BackupStartTask::TestingCallback {
        int callCount;
        Cb() : callCount() {}
        void backupStartTaskSend(StartReadingDataRpc2::Result& result)
        {
            if (callCount == 0) {
                // Two segments on backup1, one that overlaps with backup2
                // Includes a segment digest
                result.segmentIdAndLength.push_back({88lu, 100u});
                result.segmentIdAndLength.push_back({89lu, 100u});
                populateLogDigest(result, 89, {88, 89});
                result.primarySegmentCount = 1;
            } else if (callCount == 1) {
                // One segment on backup2
                result.segmentIdAndLength.push_back({88lu, 100u});
                result.primarySegmentCount = 1;
            } else if (callCount == 2) {
                // No segments on backup3
            }
            callCount++;
        }
    } callback;
    addServersToTracker(3, {BACKUP_SERVICE});
<<<<<<< HEAD
    tablets = {{123, 10, 19, {99, 0}, Tablet::RECOVERING, {}}};
    Recovery recovery(context, taskQueue, &tracker, NULL,
                      ServerId(99), tablets, 0lu);
=======
    tabletMap.addTablet({123, 10, 19, {99, 0}, Tablet::RECOVERING, {}});
    Recovery recovery(taskQueue, &tabletMap, &tracker, NULL, ServerId(99), 0lu);
>>>>>>> e2720691
    recovery.testingBackupStartTaskSendCallback = &callback;
    recovery.partitionTablets();
    recovery.startBackups();
    EXPECT_EQ((vector<RecoverRpc::Replica> {
                    { 1, 88 },
                    { 2, 88 },
                    { 1, 89 },
               }),
              recovery.replicaMap);
}

TEST_F(RecoveryTest, startBackups_failureContactingSomeBackup) {
<<<<<<< HEAD
    Recovery recovery(context, taskQueue, &tracker, NULL,
                      ServerId(99), tablets, 0lu);
=======
    Recovery recovery(taskQueue, &tabletMap, &tracker, NULL, ServerId(99), 0lu);
>>>>>>> e2720691
    ProtoBuf::Tablets partitions;
    BackupStartTask task(&recovery, {2, 0}, {1, 0}, partitions, 0);
    EXPECT_NO_THROW(task.send());
}

TEST_F(RecoveryTest, startBackups_secondariesEarlyInSomeList) {
    // See buildReplicaMap test for info about how the callback is used.
    struct Cb : public BackupStartTask::TestingCallback {
        int callCount;
        Cb() : callCount() {}
        void backupStartTaskSend(StartReadingDataRpc2::Result& result)
        {
            if (callCount == 0) {
                result.segmentIdAndLength.push_back({88lu, 100u});
                result.segmentIdAndLength.push_back({89lu, 100u});
                result.segmentIdAndLength.push_back({90lu, 100u});
                result.primarySegmentCount = 3;
            } else if (callCount == 1) {
                result.segmentIdAndLength.push_back({88lu, 100u});
                result.segmentIdAndLength.push_back({91lu, 100u});
                populateLogDigest(result, 91, {88, 89, 90, 91});
                result.primarySegmentCount = 1;
            } else if (callCount == 2) {
                result.segmentIdAndLength.push_back({91lu, 100u});
                result.primarySegmentCount = 1;
            }
            callCount++;
        }
    } callback;
    addServersToTracker(3, {BACKUP_SERVICE});
<<<<<<< HEAD
    tablets = {{123, 10, 19, {99, 0}, Tablet::RECOVERING, {}}};
    Recovery recovery(context, taskQueue, &tracker, NULL,
                      ServerId(99), tablets, 0lu);
=======
    tabletMap.addTablet({123, 10, 19, {99, 0}, Tablet::RECOVERING, {}});
    Recovery recovery(taskQueue, &tabletMap, &tracker, NULL, ServerId(99), 0lu);
>>>>>>> e2720691
    recovery.testingBackupStartTaskSendCallback = &callback;
    recovery.partitionTablets();
    recovery.startBackups();
    ASSERT_EQ(6U, recovery.replicaMap.size());
    // The secondary of segment 91 must be last in the list.
    EXPECT_EQ(91U, recovery.replicaMap.at(5).segmentId);
}

namespace {
bool startBackupsFilter(string s) {
    return s == "startBackups";
}
}

TEST_F(RecoveryTest, startBackups_noLogDigestFound) {
    BackupStartTask::TestingCallback callback; // No-op callback.
    addServersToTracker(3, {BACKUP_SERVICE});
<<<<<<< HEAD
    tablets = {{123, 10, 19, {99, 0}, Tablet::RECOVERING, {}}};
    Recovery recovery(context, taskQueue, &tracker, NULL,
                      ServerId(99), tablets, 0lu);
=======
    tabletMap.addTablet({123, 10, 19, {99, 0}, Tablet::RECOVERING, {}});
    Recovery recovery(taskQueue, &tabletMap, &tracker, NULL, ServerId(99), 0lu);
>>>>>>> e2720691
    recovery.testingBackupStartTaskSendCallback = &callback;
    recovery.partitionTablets();
    TestLog::Enable _(startBackupsFilter);
    recovery.startBackups();
    EXPECT_EQ(
        "startBackups: Getting segment lists from backups and preparing "
            "them for recovery | "
        "startBackups: No log digest among replicas on available backups. "
            "Will retry recovery later.", TestLog::get());
}

TEST_F(RecoveryTest, startBackups_someReplicasMissing) {
    // See buildReplicaMap test for info about how the callback is used.
    struct Cb : public BackupStartTask::TestingCallback {
        void backupStartTaskSend(StartReadingDataRpc2::Result& result)
        {
            populateLogDigest(result, 91, {91});
        }
    } callback;
    addServersToTracker(3, {BACKUP_SERVICE});
<<<<<<< HEAD
    tablets = {{123, 10, 19, {99, 0}, Tablet::RECOVERING, {}}};
    Recovery recovery(context, taskQueue, &tracker, NULL,
                      ServerId(99), tablets, 0lu);
=======
    tabletMap.addTablet({123, 10, 19, {99, 0}, Tablet::RECOVERING, {}});
    Recovery recovery(taskQueue, &tabletMap, &tracker, NULL, ServerId(99), 0lu);
>>>>>>> e2720691
    recovery.testingBackupStartTaskSendCallback = &callback;
    recovery.partitionTablets();
    TestLog::Enable _(startBackupsFilter);
    recovery.startBackups();
    EXPECT_EQ(
        "startBackups: Getting segment lists from backups and preparing "
            "them for recovery | "
        "startBackups: Segment 91 of length 100 bytes is the head of the log | "
        "startBackups: Some replicas from log digest not on available backups. "
            "Will retry recovery later.", TestLog::get());
}

TEST_F(RecoveryTest, BackupStartTask_filterOutInvalidReplicas) {
    ProtoBuf::Tablets tablets;
    BackupStartTask task(NULL, {2, 0}, {1, 0}, tablets, 10lu);
    auto& segments = task.result.segmentIdAndLength;
    segments = {
        {2lu, 100u},
        {2lu, ~0u},
        {10lu, 100u},
        {10lu, ~0u},
        {11u, 100u},
        {11u, ~0},
    };

    task.result.primarySegmentCount = 2;
    uint32_t bytes = downCast<uint32_t>(LogDigest::getBytesFromCount(0));
    task.result.logDigestBytes = bytes;
    task.result.logDigestBuffer = std::unique_ptr<char[]>(new char[bytes]);
    task.result.logDigestSegmentId = 9;
    task.result.logDigestSegmentLen = 1;
    task.filterOutInvalidReplicas();
    ASSERT_EQ(5lu, segments.size());
    EXPECT_EQ((vector<pair<uint64_t, uint32_t>> {
                    { 2, ~0u },
                    { 10, 100 },
                    { 10, ~0u },
                    { 11, 100 },
                    { 11, ~0u },
               }),
              segments);
    EXPECT_EQ(1lu, task.result.primarySegmentCount);
    EXPECT_EQ(0u, task.result.logDigestBytes);
    EXPECT_EQ(static_cast<char*>(NULL), task.result.logDigestBuffer.get());
    EXPECT_EQ(~0lu, task.result.logDigestSegmentId);
    EXPECT_EQ(~0u, task.result.logDigestSegmentLen);
}

TEST_F(RecoveryTest, verifyLogComplete) {
    const size_t segmentCount = 3;
    const size_t bufferSize = LogDigest::getBytesFromCount(segmentCount);
    char buffer[bufferSize];
    LogDigest digest(segmentCount, buffer, bufferSize);
    digest.addSegment(10);
    digest.addSegment(11);
    digest.addSegment(12);

    Tub<BackupStartTask> tasks[1];
    ProtoBuf::Tablets tablets;
    Recovery* null = NULL;
    tasks[0].construct(null, ServerId(2, 0), ServerId(1, 0), tablets, 0);
    auto& segments = tasks[0]->result.segmentIdAndLength;

    TestLog::Enable _;
    segments = {{10, 0}, {12, 0}};
    EXPECT_FALSE(verifyLogComplete(tasks, 1, digest));
    EXPECT_EQ(
        "verifyLogComplete: Segment 11 listed in the log digest but "
            "not found among available backups | "
        "verifyLogComplete: 1 segments in the digest but not available "
            "from backups", TestLog::get());
    segments = {{10, 0}, {11, 0}, {12, 0}};
    EXPECT_TRUE(verifyLogComplete(tasks, 1, digest));
}

TEST_F(RecoveryTest, findLogDigest) {
    Tub<BackupStartTask> tasks[2];
    ProtoBuf::Tablets tablets;
    Recovery* null = NULL;
    tasks[0].construct(null, ServerId(2, 0), ServerId(1, 0), tablets, 0);
    tasks[1].construct(null, ServerId(3, 0), ServerId(1, 0), tablets, 0);

    // No log digest found.
    auto digest = findLogDigest(tasks, 2);
    EXPECT_FALSE(digest);

    auto& result0 = tasks[0]->result;
    auto& result1 = tasks[1]->result;

    uint32_t bytes = downCast<uint32_t>(LogDigest::getBytesFromCount(0));
    result0.logDigestBytes = bytes;
    result0.logDigestBuffer = std::unique_ptr<char[]>(new char[bytes]);
    result0.logDigestSegmentId = 10;
    result0.logDigestSegmentLen = 1;
    result1.logDigestBytes = bytes;
    result1.logDigestBuffer = std::unique_ptr<char[]>(new char[bytes]);
    result1.logDigestSegmentId = 10;
    result1.logDigestSegmentLen = 1;
    // Two log digests, same segment id, same length (keeps earlier of two).
    digest = findLogDigest(tasks, 2);
    ASSERT_TRUE(digest);
    EXPECT_EQ(10lu, get<0>(*digest));
    EXPECT_EQ(1u, get<1>(*digest));
    EXPECT_EQ(result0.logDigestBuffer.get(),
              reinterpret_cast<char*>(std::get<2>(*digest).ldd));

    result1.logDigestSegmentId = 9;
    // Two log digests, later one has a lower segment id.
    digest = findLogDigest(tasks, 2);
    ASSERT_TRUE(digest);
    EXPECT_EQ(9lu, get<0>(*digest));
    EXPECT_EQ(1u, get<1>(*digest));
    EXPECT_EQ(result1.logDigestBuffer.get(),
              reinterpret_cast<char*>(std::get<2>(*digest).ldd));
}

TEST_F(RecoveryTest, buildReplicaMap) {
    Tub<BackupStartTask> tasks[2];
    ProtoBuf::Tablets tablets;
    Recovery* null = NULL;
    tasks[0].construct(null, ServerId(2, 0), ServerId(1, 0), tablets, 0);
    auto* result = &tasks[0]->result;
    result->segmentIdAndLength.push_back({88lu, 100u});
    result->segmentIdAndLength.push_back({89lu, 100u});
    result->segmentIdAndLength.push_back({90lu, 100u});
    result->primarySegmentCount = 3;

    tasks[1].construct(null, ServerId(3, 0), ServerId(1, 0), tablets, 0);
    result = &tasks[1]->result;
    result->segmentIdAndLength.push_back({88lu, 100u});
    result->segmentIdAndLength.push_back({91lu, 100u});
    result->primarySegmentCount = 1;

    addServersToTracker(3, {BACKUP_SERVICE});

    auto replicaMap = buildReplicaMap(tasks, 2, &tracker, 91, 100);
    EXPECT_EQ((vector<RecoverRpc::Replica> {
                    { 2, 88 },
                    { 3, 88 },
                    { 2, 89 },
                    { 2, 90 },
                    { 3, 91 },
               }),
              replicaMap);

    tracker.getServerDetails({3, 0})->expectedReadMBytesPerSec = 101;
    TestLog::Enable _;
    replicaMap = buildReplicaMap(tasks, 2, &tracker, 91, 100);
    EXPECT_EQ((vector<RecoverRpc::Replica> {
                    { 3, 88 },
                    { 2, 88 },
                    { 2, 89 },
                    { 2, 90 },
                    { 3, 91 },
               }),
              replicaMap);
}

TEST_F(RecoveryTest, buildReplicaMap_badReplicas) {
    Tub<BackupStartTask> tasks[1];
    ProtoBuf::Tablets tablets;
    Recovery* null = NULL;
    tasks[0].construct(null, ServerId(2, 0), ServerId(1, 0), tablets, 0);
    auto* result = &tasks[0]->result;
    result->segmentIdAndLength.push_back({92lu, 100u}); // beyond head
    result->segmentIdAndLength.push_back({91lu, 99u}); // shorter than head
    result->segmentIdAndLength.push_back({91lu, 101u}); // longer than head
    result->primarySegmentCount = 3;

    addServersToTracker(2, {BACKUP_SERVICE});

    auto replicaMap = buildReplicaMap(tasks, 1, &tracker, 91, 100);
    EXPECT_EQ((vector<RecoverRpc::Replica>()), replicaMap);
}

TEST_F(RecoveryTest, startRecoveryMasters) {
    MockRandom _(1);
    struct Cb : public MasterStartTaskTestingCallback {
        int callCount;
        Cb() : callCount() {}
        void masterStartTaskSend(uint64_t recoveryId,
                                 ServerId crashedServerId,
                                 uint32_t partitionId,
                                 const ProtoBuf::Tablets& tablets,
                                 const RecoverRpc::Replica replicaMap[],
                                 size_t replicaMapSize)
        {
            if (callCount == 0) {
                EXPECT_EQ(1lu, recoveryId);
                EXPECT_EQ(ServerId(99, 0), crashedServerId);
                ASSERT_EQ(2, tablets.tablet_size());
                const auto* tablet = &tablets.tablet(0);
                EXPECT_EQ(123lu, tablet->table_id());
                EXPECT_EQ(0lu, tablet->start_key_hash());
                EXPECT_EQ(9lu, tablet->end_key_hash());
                EXPECT_EQ(TabletsBuilder::Tablet::RECOVERING, tablet->state());
                EXPECT_EQ(0lu, tablet->user_data());
                tablet = &tablets.tablet(1);
                EXPECT_EQ(123lu, tablet->table_id());
                EXPECT_EQ(20lu, tablet->start_key_hash());
                EXPECT_EQ(29lu, tablet->end_key_hash());
                EXPECT_EQ(TabletsBuilder::Tablet::RECOVERING, tablet->state());
                EXPECT_EQ(0lu, tablet->user_data());
            } else if (callCount == 1) {
                EXPECT_EQ(1lu, recoveryId);
                EXPECT_EQ(ServerId(99, 0), crashedServerId);
                ASSERT_EQ(1, tablets.tablet_size());
                const auto* tablet = &tablets.tablet(0);
                EXPECT_EQ(123lu, tablet->table_id());
                EXPECT_EQ(10lu, tablet->start_key_hash());
                EXPECT_EQ(19lu, tablet->end_key_hash());
                EXPECT_EQ(TabletsBuilder::Tablet::RECOVERING, tablet->state());
                EXPECT_EQ(1lu, tablet->user_data());
            } else {
                FAIL();
            }
            ++callCount;
        }
    } callback;
    addServersToTracker(2, {MASTER_SERVICE});
<<<<<<< HEAD
    tablets = {
        {123,  0,  9, {99, 0}, Tablet::RECOVERING, {}},
        {123, 20, 29, {99, 0}, Tablet::RECOVERING, {}},
        {123, 10, 19, {99, 0}, Tablet::RECOVERING, {}},
    };
    Recovery recovery(context, taskQueue, &tracker, NULL,
                      {99, 0}, tablets, 0lu);
=======
    tabletMap.addTablet({123,  0,  9, {99, 0}, Tablet::RECOVERING, {}});
    tabletMap.addTablet({123, 20, 29, {99, 0}, Tablet::RECOVERING, {}});
    tabletMap.addTablet({123, 10, 19, {99, 0}, Tablet::RECOVERING, {}});
    Recovery recovery(taskQueue, &tabletMap, &tracker, NULL, {99, 0}, 0lu);
    recovery.partitionTablets();
>>>>>>> e2720691
    // Hack 'tablets' to get the first two tablets on the same server.
    recovery.tabletsToRecover.mutable_tablet(1)->set_user_data(0);
    recovery.tabletsToRecover.mutable_tablet(2)->set_user_data(1);
    recovery.numPartitions = 2;
    recovery.testingMasterStartTaskSendCallback = &callback;
    recovery.startRecoveryMasters();

    EXPECT_EQ(2u, recovery.numPartitions);
    EXPECT_EQ(0u, recovery.successfulRecoveryMasters);
    EXPECT_EQ(0u, recovery.unsuccessfulRecoveryMasters);
}

/**
 * Tests two conditions. First, that recovery masters which already have
 * recoveries started on them aren't used for recovery. Second, that
 * if there aren't enough master which aren't already participating in a
 * recovery the recovery recovers what it can and schedules a follow
 * up recovery.
 */
TEST_F(RecoveryTest, startRecoveryMasters_tooFewIdleMasters) {
    MockRandom _(1);
    struct Cb : public MasterStartTaskTestingCallback {
        int callCount;
        Cb() : callCount() {}
        void masterStartTaskSend(uint64_t recoveryId,
                                 ServerId crashedServerId,
                                 uint32_t partitionId,
                                 const ProtoBuf::Tablets& tablets,
                                 const RecoverRpc::Replica replicaMap[],
                                 size_t replicaMapSize)
        {
            if (callCount == 0) {
                EXPECT_EQ(1lu, recoveryId);
                EXPECT_EQ(ServerId(99, 0), crashedServerId);
                ASSERT_EQ(2, tablets.tablet_size());
            } else {
                FAIL();
            }
            ++callCount;
        }
    } callback;
    addServersToTracker(2, {MASTER_SERVICE});
    tracker[ServerId(1, 0)] = reinterpret_cast<Recovery*>(0x1);
<<<<<<< HEAD
    tablets = {
        {123,  0,  9, {99, 0}, Tablet::RECOVERING, {}},
        {123, 20, 29, {99, 0}, Tablet::RECOVERING, {}},
        {123, 10, 19, {99, 0}, Tablet::RECOVERING, {}},
    };
    Recovery recovery(context, taskQueue, &tracker, NULL,
                      {99, 0}, tablets, 0lu);
=======
    tabletMap.addTablet({123,  0,  9, {99, 0}, Tablet::RECOVERING, {}});
    tabletMap.addTablet({123, 20, 29, {99, 0}, Tablet::RECOVERING, {}});
    tabletMap.addTablet({123, 10, 19, {99, 0}, Tablet::RECOVERING, {}});
    Recovery recovery(taskQueue, &tabletMap, &tracker, NULL, {99, 0}, 0lu);
    recovery.partitionTablets();
>>>>>>> e2720691
    // Hack 'tablets' to get the first two tablets on the same server.
    recovery.tabletsToRecover.mutable_tablet(1)->set_user_data(0);
    recovery.tabletsToRecover.mutable_tablet(2)->set_user_data(1);
    recovery.numPartitions = 2;
    recovery.testingMasterStartTaskSendCallback = &callback;
    recovery.startRecoveryMasters();

    recovery.recoveryMasterFinished({2, 0}, true);

    EXPECT_EQ(2u, recovery.numPartitions);
    EXPECT_EQ(1u, recovery.successfulRecoveryMasters);
    EXPECT_EQ(1u, recovery.unsuccessfulRecoveryMasters);
    EXPECT_FALSE(recovery.wasCompletelySuccessful());
}

/**
 * Slightly different than the tooFewIdleMasters case above: because
 * no recovery master get started we need to make sure recovery doesn't
 * enter the 'wait for recovery masters' phase and that it finishes early.
 */
TEST_F(RecoveryTest, startRecoveryMasters_noIdleMasters) {
    struct Owner : public Recovery::Owner {
        Owner() : finishedCalled(), destroyCalled() {}
        bool finishedCalled;
        bool destroyCalled;
        void recoveryFinished(Recovery* recovery) {
            finishedCalled = true;
        }
        void destroyAndFreeRecovery(Recovery* recovery) {
            destroyCalled = true;
        }
    } owner;
    MockRandom __(1);
    addServersToTracker(2, {MASTER_SERVICE});
    tracker[ServerId(1, 0)] = reinterpret_cast<Recovery*>(0x1);
    tracker[ServerId(2, 0)] = reinterpret_cast<Recovery*>(0x1);
<<<<<<< HEAD
    Recovery recovery(context, taskQueue, &tracker, &owner,
                      {99, 0}, tablets, 0lu);
=======
    tabletMap.addTablet({123,  0,  9, {99, 0}, Tablet::RECOVERING, {}});
    tabletMap.addTablet({123, 20, 29, {99, 0}, Tablet::RECOVERING, {}});
    tabletMap.addTablet({123, 10, 19, {99, 0}, Tablet::RECOVERING, {}});
    Recovery recovery(taskQueue, &tabletMap, &tracker, &owner, {99, 0}, 0lu);
    recovery.partitionTablets();
>>>>>>> e2720691

    TestLog::Enable _;
    recovery.startRecoveryMasters();

    EXPECT_EQ(
        "startRecoveryMasters: Starting recovery 1 for crashed server 99 "
            "with 3 partitions | "
        "startRecoveryMasters: Couldn't find enough masters not already "
            "performing a recovery to recover all partitions: 3 partitions "
            "will be recovered later | "
        "recoveryMasterFinished: Recovery wasn't completely successful; "
            "will not broadcast the end of recovery 1 for server 99 to backups",
        TestLog::get());
    EXPECT_EQ(3u, recovery.numPartitions);
    EXPECT_EQ(0u, recovery.successfulRecoveryMasters);
    EXPECT_EQ(3u, recovery.unsuccessfulRecoveryMasters);
    EXPECT_EQ(Recovery::DONE, recovery.status);
    EXPECT_FALSE(recovery.wasCompletelySuccessful());
    EXPECT_TRUE(owner.finishedCalled);
    EXPECT_TRUE(owner.destroyCalled);
}

TEST_F(RecoveryTest, startRecoveryMasters_allFailDuringRecoverRpc) {
    addServersToTracker(2, {MASTER_SERVICE});
<<<<<<< HEAD
    Recovery recovery(context, taskQueue, &tracker, NULL,
                      {99, 0}, tablets, 0lu);
=======
    tabletMap.addTablet({123,  0,  9, {99, 0}, Tablet::RECOVERING, {}});
    tabletMap.addTablet({123, 20, 29, {99, 0}, Tablet::RECOVERING, {}});
    tabletMap.addTablet({123, 10, 19, {99, 0}, Tablet::RECOVERING, {}});
    Recovery recovery(taskQueue, &tabletMap, &tracker, NULL, {99, 0}, 0lu);
    recovery.partitionTablets();
>>>>>>> e2720691
    recovery.startRecoveryMasters();

    EXPECT_EQ(3u, recovery.numPartitions);
    EXPECT_EQ(0u, recovery.successfulRecoveryMasters);
    EXPECT_EQ(3u, recovery.unsuccessfulRecoveryMasters);
    EXPECT_EQ(Recovery::DONE, recovery.status);
    EXPECT_FALSE(recovery.isScheduled()); // NOT scheduled to send broadcast
    EXPECT_FALSE(tracker[ServerId(1, 0)]);
    EXPECT_FALSE(tracker[ServerId(2, 0)]);
}

TEST_F(RecoveryTest, recoveryMasterFinished) {
    addServersToTracker(3, {MASTER_SERVICE});
<<<<<<< HEAD
    Recovery recovery(context, taskQueue, &tracker, NULL,
                      {99, 0}, tablets, 0lu);
=======
    Recovery recovery(taskQueue, &tabletMap, &tracker, NULL, {99, 0}, 0lu);
>>>>>>> e2720691
    tracker[ServerId(2, 0)] = &recovery;
    tracker[ServerId(3, 0)] = &recovery;
    recovery.numPartitions = 2;
    recovery.status = Recovery::WAIT_FOR_RECOVERY_MASTERS;

    recovery.recoveryMasterFinished({2, 0}, true);
    EXPECT_EQ(1u, recovery.successfulRecoveryMasters);
    EXPECT_EQ(0u, recovery.unsuccessfulRecoveryMasters);
    EXPECT_EQ(Recovery::WAIT_FOR_RECOVERY_MASTERS, recovery.status);

    recovery.recoveryMasterFinished({2, 0}, true);
    EXPECT_EQ(1u, recovery.successfulRecoveryMasters);
    EXPECT_EQ(0u, recovery.unsuccessfulRecoveryMasters);
    EXPECT_EQ(Recovery::WAIT_FOR_RECOVERY_MASTERS, recovery.status);

    recovery.recoveryMasterFinished({3, 0}, false);
    EXPECT_EQ(1u, recovery.successfulRecoveryMasters);
    EXPECT_EQ(1u, recovery.unsuccessfulRecoveryMasters);
    EXPECT_EQ(Recovery::DONE, recovery.status);
}

TEST_F(RecoveryTest, broadcastRecoveryComplete) {
    addServersToTracker(3, {BACKUP_SERVICE});
    struct Cb : public BackupEndTaskTestingCallback {
        int callCount;
        Cb() : callCount() {}
        void backupEndTaskSend(ServerId backupId,
                               ServerId crashedServerId)
        {
            ++callCount;
        }
    } callback;
<<<<<<< HEAD
    Recovery recovery(context, taskQueue, &tracker, NULL,
                      {99, 0}, tablets, 0lu);
=======
    Recovery recovery(taskQueue, &tabletMap, &tracker, NULL, {99, 0}, 0lu);
>>>>>>> e2720691
    recovery.testingBackupEndTaskSendCallback = &callback;
    recovery.broadcastRecoveryComplete();
    EXPECT_EQ(3, callback.callCount);
}

} // namespace RAMCloud<|MERGE_RESOLUTION|>--- conflicted
+++ resolved
@@ -28,23 +28,15 @@
     Context context;
     TaskQueue taskQueue;
     RecoveryTracker tracker;
-<<<<<<< HEAD
-    vector<Tablet> tablets;
     ServerList serverList;
-=======
     TabletMap tabletMap;
->>>>>>> e2720691
 
     RecoveryTest()
         : context()
         , taskQueue()
         , tracker(context)
-<<<<<<< HEAD
-        , tablets()
         , serverList(context)
-=======
         , tabletMap()
->>>>>>> e2720691
     {
         Logger::get().setLogLevels(SILENT_LOG_LEVEL);
         context.serverList = &serverList;
@@ -108,38 +100,22 @@
 TEST_F(RecoveryTest, partitionTablets) {
     Tub<Recovery> recovery;
     Recovery::Owner* own = static_cast<Recovery::Owner*>(NULL);
-
-<<<<<<< HEAD
-    recovery.construct(context, taskQueue, &tracker, own, ServerId(99),
-                       tablets, 0lu);
-    EXPECT_EQ(0lu, recovery->numPartitions);
-
-    tablets = {
-        {123,  0,  9, {99, 0}, Tablet::RECOVERING, {}},
-        {123, 20, 29, {99, 0}, Tablet::RECOVERING, {}},
-    };
-    recovery.construct(context, taskQueue, &tracker, own, ServerId(99),
-                       tablets, 0lu);
-    EXPECT_EQ(2lu, recovery->numPartitions);
-
-    tablets.push_back(Tablet{123, 10, 19, {99, 0}, Tablet::RECOVERING, {}});
-    recovery.construct(context, taskQueue, &tracker, own, ServerId(99),
-                       tablets, 0lu);
-=======
-    recovery.construct(taskQueue, &tabletMap, &tracker, own, ServerId(99), 0lu);
+    recovery.construct(context, taskQueue, &tabletMap, &tracker, own,
+                       ServerId(99), 0lu);
     recovery->partitionTablets();
     EXPECT_EQ(0lu, recovery->numPartitions);
 
     tabletMap.addTablet({123,  0,  9, {99, 0}, Tablet::RECOVERING, {}});
     tabletMap.addTablet({123, 20, 29, {99, 0}, Tablet::RECOVERING, {}});
-    recovery.construct(taskQueue, &tabletMap, &tracker, own, ServerId(99), 0lu);
+    recovery.construct(context, taskQueue, &tabletMap, &tracker, own,
+                       ServerId(99), 0lu);
     recovery->partitionTablets();
     EXPECT_EQ(2lu, recovery->numPartitions);
 
     tabletMap.addTablet({123, 10, 19, {99, 0}, Tablet::RECOVERING, {}});
-    recovery.construct(taskQueue, &tabletMap, &tracker, own, ServerId(99), 0lu);
+    recovery.construct(context, taskQueue, &tabletMap, &tracker, own,
+                       ServerId(99), 0lu);
     recovery->partitionTablets();
->>>>>>> e2720691
     EXPECT_EQ(3lu, recovery->numPartitions);
 }
 
@@ -173,14 +149,9 @@
         }
     } callback;
     addServersToTracker(3, {BACKUP_SERVICE});
-<<<<<<< HEAD
-    tablets = {{123, 10, 19, {99, 0}, Tablet::RECOVERING, {}}};
-    Recovery recovery(context, taskQueue, &tracker, NULL,
-                      ServerId(99), tablets, 0lu);
-=======
-    tabletMap.addTablet({123, 10, 19, {99, 0}, Tablet::RECOVERING, {}});
-    Recovery recovery(taskQueue, &tabletMap, &tracker, NULL, ServerId(99), 0lu);
->>>>>>> e2720691
+    tabletMap.addTablet({123, 10, 19, {99, 0}, Tablet::RECOVERING, {}});
+    Recovery recovery(context, taskQueue, &tabletMap, &tracker, NULL,
+                      ServerId(99), 0lu);
     recovery.testingBackupStartTaskSendCallback = &callback;
     recovery.partitionTablets();
     recovery.startBackups();
@@ -193,12 +164,8 @@
 }
 
 TEST_F(RecoveryTest, startBackups_failureContactingSomeBackup) {
-<<<<<<< HEAD
-    Recovery recovery(context, taskQueue, &tracker, NULL,
-                      ServerId(99), tablets, 0lu);
-=======
-    Recovery recovery(taskQueue, &tabletMap, &tracker, NULL, ServerId(99), 0lu);
->>>>>>> e2720691
+    Recovery recovery(context, taskQueue, &tabletMap, &tracker, NULL,
+                      ServerId(99), 0lu);
     ProtoBuf::Tablets partitions;
     BackupStartTask task(&recovery, {2, 0}, {1, 0}, partitions, 0);
     EXPECT_NO_THROW(task.send());
@@ -229,14 +196,9 @@
         }
     } callback;
     addServersToTracker(3, {BACKUP_SERVICE});
-<<<<<<< HEAD
-    tablets = {{123, 10, 19, {99, 0}, Tablet::RECOVERING, {}}};
-    Recovery recovery(context, taskQueue, &tracker, NULL,
-                      ServerId(99), tablets, 0lu);
-=======
-    tabletMap.addTablet({123, 10, 19, {99, 0}, Tablet::RECOVERING, {}});
-    Recovery recovery(taskQueue, &tabletMap, &tracker, NULL, ServerId(99), 0lu);
->>>>>>> e2720691
+    tabletMap.addTablet({123, 10, 19, {99, 0}, Tablet::RECOVERING, {}});
+    Recovery recovery(context, taskQueue, &tabletMap, &tracker, NULL,
+                      ServerId(99), 0lu);
     recovery.testingBackupStartTaskSendCallback = &callback;
     recovery.partitionTablets();
     recovery.startBackups();
@@ -254,14 +216,9 @@
 TEST_F(RecoveryTest, startBackups_noLogDigestFound) {
     BackupStartTask::TestingCallback callback; // No-op callback.
     addServersToTracker(3, {BACKUP_SERVICE});
-<<<<<<< HEAD
-    tablets = {{123, 10, 19, {99, 0}, Tablet::RECOVERING, {}}};
-    Recovery recovery(context, taskQueue, &tracker, NULL,
-                      ServerId(99), tablets, 0lu);
-=======
-    tabletMap.addTablet({123, 10, 19, {99, 0}, Tablet::RECOVERING, {}});
-    Recovery recovery(taskQueue, &tabletMap, &tracker, NULL, ServerId(99), 0lu);
->>>>>>> e2720691
+    tabletMap.addTablet({123, 10, 19, {99, 0}, Tablet::RECOVERING, {}});
+    Recovery recovery(context, taskQueue, &tabletMap, &tracker, NULL,
+                      ServerId(99), 0lu);
     recovery.testingBackupStartTaskSendCallback = &callback;
     recovery.partitionTablets();
     TestLog::Enable _(startBackupsFilter);
@@ -282,14 +239,9 @@
         }
     } callback;
     addServersToTracker(3, {BACKUP_SERVICE});
-<<<<<<< HEAD
-    tablets = {{123, 10, 19, {99, 0}, Tablet::RECOVERING, {}}};
-    Recovery recovery(context, taskQueue, &tracker, NULL,
-                      ServerId(99), tablets, 0lu);
-=======
-    tabletMap.addTablet({123, 10, 19, {99, 0}, Tablet::RECOVERING, {}});
-    Recovery recovery(taskQueue, &tabletMap, &tracker, NULL, ServerId(99), 0lu);
->>>>>>> e2720691
+    tabletMap.addTablet({123, 10, 19, {99, 0}, Tablet::RECOVERING, {}});
+    Recovery recovery(context, taskQueue, &tabletMap, &tracker, NULL,
+                      ServerId(99), 0lu);
     recovery.testingBackupStartTaskSendCallback = &callback;
     recovery.partitionTablets();
     TestLog::Enable _(startBackupsFilter);
@@ -510,21 +462,12 @@
         }
     } callback;
     addServersToTracker(2, {MASTER_SERVICE});
-<<<<<<< HEAD
-    tablets = {
-        {123,  0,  9, {99, 0}, Tablet::RECOVERING, {}},
-        {123, 20, 29, {99, 0}, Tablet::RECOVERING, {}},
-        {123, 10, 19, {99, 0}, Tablet::RECOVERING, {}},
-    };
-    Recovery recovery(context, taskQueue, &tracker, NULL,
-                      {99, 0}, tablets, 0lu);
-=======
     tabletMap.addTablet({123,  0,  9, {99, 0}, Tablet::RECOVERING, {}});
     tabletMap.addTablet({123, 20, 29, {99, 0}, Tablet::RECOVERING, {}});
     tabletMap.addTablet({123, 10, 19, {99, 0}, Tablet::RECOVERING, {}});
-    Recovery recovery(taskQueue, &tabletMap, &tracker, NULL, {99, 0}, 0lu);
-    recovery.partitionTablets();
->>>>>>> e2720691
+    Recovery recovery(context, taskQueue, &tabletMap, &tracker, NULL,
+                      {99, 0}, 0lu);
+    recovery.partitionTablets();
     // Hack 'tablets' to get the first two tablets on the same server.
     recovery.tabletsToRecover.mutable_tablet(1)->set_user_data(0);
     recovery.tabletsToRecover.mutable_tablet(2)->set_user_data(1);
@@ -568,21 +511,12 @@
     } callback;
     addServersToTracker(2, {MASTER_SERVICE});
     tracker[ServerId(1, 0)] = reinterpret_cast<Recovery*>(0x1);
-<<<<<<< HEAD
-    tablets = {
-        {123,  0,  9, {99, 0}, Tablet::RECOVERING, {}},
-        {123, 20, 29, {99, 0}, Tablet::RECOVERING, {}},
-        {123, 10, 19, {99, 0}, Tablet::RECOVERING, {}},
-    };
-    Recovery recovery(context, taskQueue, &tracker, NULL,
-                      {99, 0}, tablets, 0lu);
-=======
     tabletMap.addTablet({123,  0,  9, {99, 0}, Tablet::RECOVERING, {}});
     tabletMap.addTablet({123, 20, 29, {99, 0}, Tablet::RECOVERING, {}});
     tabletMap.addTablet({123, 10, 19, {99, 0}, Tablet::RECOVERING, {}});
-    Recovery recovery(taskQueue, &tabletMap, &tracker, NULL, {99, 0}, 0lu);
-    recovery.partitionTablets();
->>>>>>> e2720691
+    Recovery recovery(context, taskQueue, &tabletMap, &tracker, NULL,
+                      {99, 0}, 0lu);
+    recovery.partitionTablets();
     // Hack 'tablets' to get the first two tablets on the same server.
     recovery.tabletsToRecover.mutable_tablet(1)->set_user_data(0);
     recovery.tabletsToRecover.mutable_tablet(2)->set_user_data(1);
@@ -619,16 +553,12 @@
     addServersToTracker(2, {MASTER_SERVICE});
     tracker[ServerId(1, 0)] = reinterpret_cast<Recovery*>(0x1);
     tracker[ServerId(2, 0)] = reinterpret_cast<Recovery*>(0x1);
-<<<<<<< HEAD
-    Recovery recovery(context, taskQueue, &tracker, &owner,
-                      {99, 0}, tablets, 0lu);
-=======
     tabletMap.addTablet({123,  0,  9, {99, 0}, Tablet::RECOVERING, {}});
     tabletMap.addTablet({123, 20, 29, {99, 0}, Tablet::RECOVERING, {}});
     tabletMap.addTablet({123, 10, 19, {99, 0}, Tablet::RECOVERING, {}});
-    Recovery recovery(taskQueue, &tabletMap, &tracker, &owner, {99, 0}, 0lu);
-    recovery.partitionTablets();
->>>>>>> e2720691
+    Recovery recovery(context, taskQueue, &tabletMap, &tracker, &owner,
+                      {99, 0}, 0lu);
+    recovery.partitionTablets();
 
     TestLog::Enable _;
     recovery.startRecoveryMasters();
@@ -653,16 +583,12 @@
 
 TEST_F(RecoveryTest, startRecoveryMasters_allFailDuringRecoverRpc) {
     addServersToTracker(2, {MASTER_SERVICE});
-<<<<<<< HEAD
-    Recovery recovery(context, taskQueue, &tracker, NULL,
-                      {99, 0}, tablets, 0lu);
-=======
     tabletMap.addTablet({123,  0,  9, {99, 0}, Tablet::RECOVERING, {}});
     tabletMap.addTablet({123, 20, 29, {99, 0}, Tablet::RECOVERING, {}});
     tabletMap.addTablet({123, 10, 19, {99, 0}, Tablet::RECOVERING, {}});
-    Recovery recovery(taskQueue, &tabletMap, &tracker, NULL, {99, 0}, 0lu);
-    recovery.partitionTablets();
->>>>>>> e2720691
+    Recovery recovery(context, taskQueue, &tabletMap, &tracker, NULL,
+                      {99, 0}, 0lu);
+    recovery.partitionTablets();
     recovery.startRecoveryMasters();
 
     EXPECT_EQ(3u, recovery.numPartitions);
@@ -676,12 +602,8 @@
 
 TEST_F(RecoveryTest, recoveryMasterFinished) {
     addServersToTracker(3, {MASTER_SERVICE});
-<<<<<<< HEAD
-    Recovery recovery(context, taskQueue, &tracker, NULL,
-                      {99, 0}, tablets, 0lu);
-=======
-    Recovery recovery(taskQueue, &tabletMap, &tracker, NULL, {99, 0}, 0lu);
->>>>>>> e2720691
+    Recovery recovery(context, taskQueue, &tabletMap, &tracker, NULL,
+                      {99, 0}, 0lu);
     tracker[ServerId(2, 0)] = &recovery;
     tracker[ServerId(3, 0)] = &recovery;
     recovery.numPartitions = 2;
@@ -714,12 +636,8 @@
             ++callCount;
         }
     } callback;
-<<<<<<< HEAD
-    Recovery recovery(context, taskQueue, &tracker, NULL,
-                      {99, 0}, tablets, 0lu);
-=======
-    Recovery recovery(taskQueue, &tabletMap, &tracker, NULL, {99, 0}, 0lu);
->>>>>>> e2720691
+    Recovery recovery(context, taskQueue, &tabletMap, &tracker, NULL,
+                      {99, 0}, 0lu);
     recovery.testingBackupEndTaskSendCallback = &callback;
     recovery.broadcastRecoveryComplete();
     EXPECT_EQ(3, callback.callCount);
